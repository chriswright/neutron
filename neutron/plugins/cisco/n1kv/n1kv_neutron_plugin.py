--- conflicted
+++ resolved
@@ -21,6 +21,7 @@
 
 import eventlet
 
+from neutron.agent import securitygroups_rpc as sg_rpc
 from neutron.api.rpc.agentnotifiers import dhcp_rpc_agent_api
 from neutron.api.rpc.agentnotifiers import l3_rpc_agent_api
 from neutron.api.v2 import attributes
@@ -35,15 +36,13 @@
 from neutron.db import external_net_db
 from neutron.db import l3_db
 from neutron.db import l3_rpc_base
-<<<<<<< HEAD
-=======
 from neutron.db import quota_db
 from neutron.db import securitygroups_rpc_base as sg_db_rpc
->>>>>>> e9a34432
 from neutron.extensions import providernet
 from neutron import manager
 from neutron.openstack.common import log as logging
 from neutron.openstack.common import rpc
+from neutron.openstack.common.rpc import proxy
 from neutron.openstack.common import uuidutils as uuidutils
 from neutron.plugins.cisco.common import cisco_constants as c_const
 from neutron.plugins.cisco.common import cisco_credentials_v2 as c_cred
@@ -60,18 +59,17 @@
 
 
 class N1kvRpcCallbacks(dhcp_rpc_base.DhcpRpcCallbackMixin,
-<<<<<<< HEAD
-                       l3_rpc_base.L3RpcCallbackMixin):
-=======
 #                       l3_rpc_base.L3RpcCallbackMixin,
                        sg_db_rpc.SecurityGroupServerRpcCallbackMixin):
->>>>>>> e9a34432
 
     """Class to handle agent RPC calls."""
 
     # Set RPC API version to 1.1 by default.
     RPC_API_VERSION = '1.1'
 
+    def __init__(self, notifier):
+        self.notifier = notifier
+
     def create_rpc_dispatcher(self):
         """Get the rpc dispatcher for this rpc manager.
 
@@ -80,6 +78,54 @@
         """
         return q_rpc.PluginRpcDispatcher([self,
                                           agents_db.AgentExtRpcCallback()])
+
+
+class AgentNotifierApi(proxy.RpcProxy,
+                       sg_rpc.SecurityGroupAgentRpcApiMixin):
+
+    """Agent side of the N1kv rpc API.
+
+    API version history:
+        1.0 - Initial version.
+    """
+
+    BASE_RPC_API_VERSION = '1.0'
+
+    def __init__(self, topic):
+        super(AgentNotifierApi, self).__init__(
+            topic=topic, default_version=self.BASE_RPC_API_VERSION)
+        self.topic_network_delete = topics.get_topic_name(topic,
+                                                          topics.NETWORK,
+                                                          topics.DELETE)
+        self.topic_port_update = topics.get_topic_name(topic,
+                                                       topics.PORT,
+                                                       topics.UPDATE)
+        self.topic_vxlan_update = topics.get_topic_name(topic,
+                                                        c_const.TUNNEL,
+                                                        topics.UPDATE)
+
+    def network_delete(self, context, network_id):
+        self.fanout_cast(context,
+                         self.make_msg('network_delete',
+                                       network_id=network_id),
+                         topic=self.topic_network_delete)
+
+    def port_update(self, context, port, network_type, segmentation_id,
+                    physical_network):
+        self.fanout_cast(context,
+                         self.make_msg('port_update',
+                                       port=port,
+                                       network_type=network_type,
+                                       segmentation_id=segmentation_id,
+                                       physical_network=physical_network),
+                         topic=self.topic_port_update)
+
+    def vxlan_update(self, context, vxlan_ip, vxlan_id):
+        self.fanout_cast(context,
+                         self.make_msg('vxlan_update',
+                                       vxlan_ip=vxlan_ip,
+                                       vxlan_id=vxlan_id),
+                         topic=self.topic_vxlan_update)
 
 
 class N1kvNeutronPluginV2(db_base_plugin_v2.NeutronDbPluginV2,
@@ -125,16 +171,14 @@
         self.service_topics = {svc_constants.CORE: topics.PLUGIN,
                                svc_constants.L3_ROUTER_NAT: topics.L3PLUGIN}
         self.conn = rpc.create_connection(new=True)
-        self.dispatcher = N1kvRpcCallbacks().create_rpc_dispatcher()
+        self.notifier = AgentNotifierApi(topics.AGENT)
+        self.callbacks = N1kvRpcCallbacks(self.notifier)
+        self.dispatcher = self.callbacks.create_rpc_dispatcher()
         for svc_topic in self.service_topics.values():
             self.conn.create_consumer(svc_topic, self.dispatcher, fanout=False)
+        # Consume from all consumers in a thread
         self.dhcp_agent_notifier = dhcp_rpc_agent_api.DhcpAgentNotifyAPI()
-<<<<<<< HEAD
-        self.l3_agent_notifier = l3_rpc_agent_api.L3AgentNotify
-        # Consume from all consumers in a thread
-=======
 #        self.l3_agent_notifier = l3_rpc_agent_api.L3AgentNotify
->>>>>>> e9a34432
         self.conn.consume_in_thread()
 
     def _setup_vsm(self):
