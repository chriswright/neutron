# vim: tabstop=4 shiftwidth=4 softtabstop=4
#
# Copyright 2013, Nachi Ueno, NTT I3, Inc.
# All Rights Reserved.
#
#    Licensed under the Apache License, Version 2.0 (the "License"); you may
#    not use this file except in compliance with the License. You may obtain
#    a copy of the License at
#
#         http://www.apache.org/licenses/LICENSE-2.0
#
#    Unless required by applicable law or agreed to in writing, software
#    distributed under the License is distributed on an "AS IS" BASIS, WITHOUT
#    WARRANTIES OR CONDITIONS OF ANY KIND, either express or implied. See the
#    License for the specific language governing permissions and limitations
#    under the License.

import abc

<<<<<<< HEAD
from neutron.common import rpc as n_rpc
from neutron.extensions import vpnaas
from neutron.openstack.common import log as logging
from neutron.openstack.common import rpc
from neutron.openstack.common.rpc import proxy
from neutron.plugins.common import utils

LOG = logging.getLogger(__name__)


class GenericVPNRpcCallback(object):
    """Callback for GenricVPNDriver rpc."""
    RPC_API_VERSION = '1.0'

    def __init__(self, driver):
        self.driver = driver

    def create_rpc_dispatcher(self):
        return n_rpc.PluginRpcDispatcher([self])

    def get_vpnservices(self, context, filter=None):
        plugin = self.driver.plugin
        return plugin.get_vpnservices(context, filter=filter)

    def update_status(self, context, status):
        """Update status of vpnservices."""
        plugin = self.driver.plugin
        with context.session.begin(subtransactions=True):
            for vpnservice in status:
                try:
                    vpnservice_db = plugin._get_vpn_service(
                        context, vpnservice['id'])
                except vpnaas.VPNServiceNotFound:
                    LOG.warn(_('vpnservice is already deleted: %s'),
                             vpnservice['id'])
                    continue
                if (not utils.in_pending_status(vpnservice_db.status)
                    or vpnservice['updated_pending_status']):
                    vpnservice_db.status = vpnservice['status']

=======
import six
>>>>>>> ba12cc88


@six.add_metaclass(abc.ABCMeta)
class VpnDriver(object):

    def __init__(self, plugin):
        self.plugin = plugin

    @property
    def service_type(self):
        pass

    @abc.abstractmethod
    def create_vpnservice(self, context, vpnservice):
        pass

    @abc.abstractmethod
    def update_vpnservice(
        self, context, old_vpnservice, vpnservice):
        pass

    @abc.abstractmethod
    def delete_vpnservice(self, context, vpnservice):
        pass


class GenericVPNRpcDriver(VpnDriver):

    def __init__(self, plugin):
        super(GenericVPNRpcDriver, self).__init__(plugin)
        self.callbacks = GenericVPNRpcCallback(self)
        self.agent_rpc = proxy.RpcProxy('generic_vpn_rpc', '1.0')
        self.conn = rpc.create_connection(new=True)
        self.conn.create_consumer(
            'vpn_rpc',
            self.callbacks.create_rpc_dispatcher(),
            fanout=False)
        self.conn.consume_in_thread()

    def create_vpnservice(self, context, vpnservice):
        self.agent_rpc.cast(
            context,
            self.agent_rpc.make_msg('create_vpnservice',
                                    resource=vpnservice),
            topic="vpn_rpc_%s" % vpnservice['provider']
        )

    def update_vpnservice(self, context, old_vpnservice, vpnservice):
        self.agent_rpc.cast(
            context,
            self.agent_rpc.make_msg('update_vpnservice',
                                    old_resource=old_vpnservice,
                                    resource=vpnservice),
            topic="vpn_rpc_%s" % vpnservice['provider']
        )

    def delete_vpnservice(self, context, vpnservice):
        self.agent_rpc.cast(
            context,
            self.agent_rpc.make_msg('delete_vpnservice',
                                    resource=vpnservice),
            topic="vpn_rpc_%s" % vpnservice['provider']
        )

    def __getattr__(self, key):
        """Handling create/update/delete method call.

        Vpnaas service may extend actions,
        so we need handle their resources.
        """
        def rpc_cast(context, *args):
            """Rpc for Resource Event call.

            This rpc call function notifies
            event for specified resource.
            """
            kwargs = {}
            if len(args) == 2:
                kwargs['old_resource'] = args[0]
                kwargs['resource'] = args[1]
            elif len(args) == 1:
                kwargs['resource'] = args[0]
            else:
                #This method signature is undefined
                raise AttributeError()

            vpnservice_id = kwargs['resource'].get('vpnservice_id')
            if not vpnservice_id:
                #GenricVPNDriver defines only function which has
                #a resource with vpnservice_id
                raise AttributeError()
            vpnservice = self.plugin._get_vpnservice(
                context, vpnservice_id)
            topic = "vpn_rpc_%s" % vpnservice['provider']
            self.agent_rpc.cast(
                context,
                self.agent_rpc.make_msg(key, **kwargs),
                topic=topic)
        return rpc_cast<|MERGE_RESOLUTION|>--- conflicted
+++ resolved
@@ -17,50 +17,7 @@
 
 import abc
 
-<<<<<<< HEAD
-from neutron.common import rpc as n_rpc
-from neutron.extensions import vpnaas
-from neutron.openstack.common import log as logging
-from neutron.openstack.common import rpc
-from neutron.openstack.common.rpc import proxy
-from neutron.plugins.common import utils
-
-LOG = logging.getLogger(__name__)
-
-
-class GenericVPNRpcCallback(object):
-    """Callback for GenricVPNDriver rpc."""
-    RPC_API_VERSION = '1.0'
-
-    def __init__(self, driver):
-        self.driver = driver
-
-    def create_rpc_dispatcher(self):
-        return n_rpc.PluginRpcDispatcher([self])
-
-    def get_vpnservices(self, context, filter=None):
-        plugin = self.driver.plugin
-        return plugin.get_vpnservices(context, filter=filter)
-
-    def update_status(self, context, status):
-        """Update status of vpnservices."""
-        plugin = self.driver.plugin
-        with context.session.begin(subtransactions=True):
-            for vpnservice in status:
-                try:
-                    vpnservice_db = plugin._get_vpn_service(
-                        context, vpnservice['id'])
-                except vpnaas.VPNServiceNotFound:
-                    LOG.warn(_('vpnservice is already deleted: %s'),
-                             vpnservice['id'])
-                    continue
-                if (not utils.in_pending_status(vpnservice_db.status)
-                    or vpnservice['updated_pending_status']):
-                    vpnservice_db.status = vpnservice['status']
-
-=======
 import six
->>>>>>> ba12cc88
 
 
 @six.add_metaclass(abc.ABCMeta)
