# vim: tabstop=4 shiftwidth=4 softtabstop=4
#
# Copyright 2011 Cisco Systems, Inc.  All rights reserved.
#
#    Licensed under the Apache License, Version 2.0 (the "License"); you may
#    not use this file except in compliance with the License. You may obtain
#    a copy of the License at
#
#         http://www.apache.org/licenses/LICENSE-2.0
#
#    Unless required by applicable law or agreed to in writing, software
#    distributed under the License is distributed on an "AS IS" BASIS, WITHOUT
#    WARRANTIES OR CONDITIONS OF ANY KIND, either express or implied. See the
#    License for the specific language governing permissions and limitations
#    under the License.
#
# @author: Aruna Kushwaha, Cisco Systems, Inc.
# @author: Rudrajit Tapadar, Cisco Systems, Inc.
# @author: Abhishek Raut, Cisco Systems, Inc.
# @author: Sergey Sudakovich, Cisco Systems, Inc.


import logging
import sys
import itertools

from keystoneclient.v2_0 import client as keystone_client
from novaclient.v1_1 import client as nova_client
from oslo.config import cfg as quantum_cfg

from quantum import policy

from quantum.api.v2 import attributes
from quantum.common import constants as q_const
from quantum.common import exceptions as q_exc
from quantum.common import topics
from quantum.common import rpc as q_rpc

from quantum.db import db_base_plugin_v2
from quantum.db import dhcp_rpc_base
from quantum.db import l3_db
from quantum.db import l3_rpc_base

from quantum.extensions import providernet as provider

from quantum.openstack.common import context
from quantum.openstack.common import rpc
from quantum.openstack.common.rpc import dispatcher
from quantum.openstack.common.rpc import proxy

from quantum.plugins.cisco.extensions import n1kv_profile as n1kv_profile
from quantum.plugins.cisco.extensions import network_profile
from quantum.plugins.cisco.extensions import policy_profile
from quantum.plugins.cisco.common import cisco_constants as const
from quantum.plugins.cisco.common import cisco_credentials_v2 as cred
from quantum.plugins.cisco.db import n1kv_db_v2
from quantum.plugins.cisco.db import n1kv_profile_db
from quantum.plugins.cisco.n1kv import n1kv_configuration as n1kv_conf
from quantum.plugins.cisco.n1kv import n1kv_client


LOG = logging.getLogger(__name__)
VM_NETWORK_NUM = itertools.count()  # thread-safe increment operations


class N1kvRpcCallbacks(dhcp_rpc_base.DhcpRpcCallbackMixin,
                       l3_rpc_base.L3RpcCallbackMixin):

    # Set RPC API version to 1.0 by default.
    RPC_API_VERSION = '1.0'

    def __init__(self, notifier):
        self.notifier = notifier

    def create_rpc_dispatcher(self):
        '''Get the rpc dispatcher for this manager.

        If a manager would like to set an rpc API version, or support more than
        one class as the target of rpc messages, override this method.
        '''
        return q_rpc.PluginRpcDispatcher([self])

    def get_device_details(self, rpc_context, **kwargs):
        """Agent requests device details"""
        agent_id = kwargs.get('agent_id')
        device = kwargs.get('device')
        LOG.debug(_("Device %(device)s details requested from %(agent_id)s"),
                  locals())
        port = n1kv_db_v2.get_port(device)
        if port:
            binding = n1kv_db_v2.get_network_binding(None, port['network_id'])
            entry = {'device': device,
                     'network_id': port['network_id'],
                     'port_id': port['id'],
                     'admin_state_up': port['admin_state_up'],
                     'network_type': binding.network_type,
                     'segmentation_id': binding.segmentation_id,
                     'physical_network': binding.physical_network}
            # Set the port status to UP
            n1kv_db_v2.set_port_status(port['id'], q_const.PORT_STATUS_ACTIVE)
        else:
            entry = {'device': device}
            LOG.debug(_("%s can not be found in database"), device)
        return entry

    def update_device_down(self, rpc_context, **kwargs):
        """Device no longer exists on agent"""
        # (TODO) garyk - live migration and port status
        agent_id = kwargs.get('agent_id')
        device = kwargs.get('device')
        LOG.debug(_("Device %(device)s no longer exists on %(agent_id)s"),
                  locals())
        port = n1kv_db_v2.get_port(device)
        if port:
            entry = {'device': device,
                     'exists': True}
            # Set port status to DOWN
            n1kv_db_v2.set_port_status(port['id'], q_const.PORT_STATUS_DOWN)
        else:
            entry = {'device': device,
                     'exists': False}
            LOG.debug(_("%s can not be found in database"), device)
        return entry

    def vxlan_sync(self, rpc_context, **kwargs):
        """Update new vxlan.

        Updates the datbase with the vxlan IP. All listening agents will also
        be notified about the new vxlan IP.
        """
        vxlan_ip = kwargs.get('vxlan_ip')
        # Update the database with the IP
        vxlan = n1kv_db_v2.add_vxlan_endpoint(vxlan_ip)
        vxlans = n1kv_db_v2.get_vxlan_endpoints()
        entry = dict()
        entry['vxlans'] = vxlans
        # Notify all other listening agents
        self.notifier.vxlan_update(rpc_context, vxlan.ip_address,
                                    vxlan.id)
        # Return the list of vxlans IP's to the agent
        return entry


class AgentNotifierApi(proxy.RpcProxy):
    '''Agent side of the N1kv rpc API.

    API version history:
        1.0 - Initial version.

    '''

    BASE_RPC_API_VERSION = '1.0'

    def __init__(self, topic):
        super(AgentNotifierApi, self).__init__(
            topic=topic, default_version=self.BASE_RPC_API_VERSION)
        self.topic_network_delete = topics.get_topic_name(topic,
                                                          topics.NETWORK,
                                                          topics.DELETE)
        self.topic_port_update = topics.get_topic_name(topic,
                                                       topics.PORT,
                                                       topics.UPDATE)
        self.topic_vxlan_update = topics.get_topic_name(topic,
                                                         const.TUNNEL,
                                                         topics.UPDATE)

    def network_delete(self, context, network_id):
        self.fanout_cast(context,
                         self.make_msg('network_delete',
                                       network_id=network_id),
                         topic=self.topic_network_delete)

    def port_update(self, context, port, network_type, segmentation_id,
                    physical_network):
        self.fanout_cast(context,
                         self.make_msg('port_update',
                                       port=port,
                                       network_type=network_type,
                                       segmentation_id=segmentation_id,
                                       physical_network=physical_network),
                         topic=self.topic_port_update)

    def vxlan_update(self, context, vxlan_ip, vxlan_id):
        self.fanout_cast(context,
                         self.make_msg('vxlan_update',
                                       vxlan_ip=vxlan_ip,
                                       vxlan_id=vxlan_id),
                         topic=self.topic_vxlan_update)


class N1kvQuantumPluginV2(db_base_plugin_v2.QuantumDbPluginV2,
                         l3_db.L3_NAT_db_mixin,
                         # n1kv_profile_db.N1kvProfile_db_mixin,
                         n1kv_db_v2.NetworkProfile_db_mixin,
                         n1kv_db_v2.PolicyProfile_db_mixin):
    """
    Implement the Quantum abstractions using Cisco Nexus1000V

    Read README file for the architecture, new features, and
    workflow

    """

    # This attribute specifies whether the plugin supports or not
    # bulk operations. Name mangling is used in order to ensure it
    # is qualified by class
    __native_bulk_support = True
<<<<<<< HEAD
    supported_extension_aliases = ["provider", "n1kv_profile", "network_profile", "policy_profile", "router"]
=======
    supported_extension_aliases = ["provider", "profile",
                                   "n1kv_profile", "network_profile",
                                   "policy_profile", "router"]
>>>>>>> 1506c5df

    def __init__(self, configfile=None):
        """
        Initialize Nexus1000V Quantum plugin

        1. Initialize DB
        2. Establish communication with Cisco Nexus1000V
        3. Retrieve port-profiles
        """
        n1kv_db_v2.initialize()
        cred.Store.initialize()
        # TBD Begin : To be removed. No need for this parameters
        self._parse_network_vlan_ranges()
        n1kv_db_v2.sync_vlan_allocations(self.network_vlan_ranges)
        self.enable_tunneling = n1kv_conf.N1KV['enable_tunneling']
        self.vxlan_id_ranges = []
        if self.enable_tunneling:
            self._parse_vxlan_id_ranges()
            n1kv_db_v2.sync_vxlan_allocations(self.vxlan_id_ranges)
        # If no api_extensions_path is provided set the following
        if not quantum_cfg.CONF.api_extensions_path:
            quantum_cfg.CONF.set_override(
                'api_extensions_path',
                'quantum/plugins/cisco/extensions')
        # TBD end
        self._setup_vsm()
        # TBD : Temporary change to enabld dhcp. To be removed
        self.setup_rpc()

    def setup_rpc(self):
        # RPC support
        self.topic = topics.PLUGIN
        self.conn = rpc.create_connection(new=True)
        self.notifier = AgentNotifierApi(topics.AGENT)
        self.callbacks = N1kvRpcCallbacks(self.notifier)
        self.dispatcher = self.callbacks.create_rpc_dispatcher()
        self.conn.create_consumer(self.topic, self.dispatcher,
                                  fanout=False)
        # Consume from all consumers in a thread
        self.conn.consume_in_thread()

    def _setup_vsm(self):
        """ Establish Communication with Cisco Nexus1000V VSM """
        LOG.debug('_setup_vsm')
        self.agent_vsm = True
        self._send_register_request()
        self._poll_policies()

    def _poll_policies(self, tenant_id=None):
        """
        Retrieve Policy Profiles from Cisco Nexus1000V
        :param tenant_id:
        :return:
        """
        LOG.debug('_poll_policies')
        client = n1kv_client.Client()
        policy_profiles = client.list_profiles()
        for profile in policy_profiles['body'][const.SET]:
            if const.ID and const.NAME in profile:
                profile_id = profile[const.PROPERTIES][const.ID]
                profile_name = profile[const.PROPERTIES][const.NAME]
                self._add_policy_profile(profile_name, profile_id, tenant_id)
        self._remove_all_fake_policy_profiles()

    # def _add_policy_profiles(self, n1kvclient, tenant_id):
    #     """Populate Profiles of type Policy on init."""
    #     profiles = n1kvclient.list_profiles()
    #     for profile in profiles[const.SET]:
    #         profile_id = profile[const.PROPERTIES][const.ID]
    #         profile_name = profile[const.PROPERTIES][const.NAME]
    #         self.add_profile(tenant_id,
    #                          profile_id, profile_name, const.POLICY)
    # TBD Begin : To be removed. Needs some change in logic before removal
    def _parse_network_vlan_ranges(self):
        self.network_vlan_ranges = {}
        ranges = n1kv_conf.N1KV['network_vlan_ranges']
        ranges = ranges.split(',')
        for entry in ranges:
            entry = entry.strip()
            if ':' in entry:
                try:
                    physical_network, vlan_min, vlan_max = entry.split(':')
                    self._add_network_vlan_range(physical_network.strip(),
                        int(vlan_min),
                        int(vlan_max))
                except ValueError as ex:
                    LOG.error("Invalid network VLAN range: \'%s\' - %s",
                        entry, ex)
                    sys.exit(1)
            else:
                self._add_network(entry)
        LOG.info("Network VLAN ranges: %s", self.network_vlan_ranges)

    def _add_network_vlan_range(self, physical_network, vlan_min, vlan_max):
        self._add_network(physical_network)
        self.network_vlan_ranges[physical_network].append((vlan_min, vlan_max))

    def _add_network(self, physical_network):
        if physical_network not in self.network_vlan_ranges:
            self.network_vlan_ranges[physical_network] = []

    def _parse_vxlan_id_ranges(self):
        ranges = n1kv_conf.N1KV['vxlan_id_ranges']
        ranges = ranges.split(',')
        for entry in ranges:
            entry = entry.strip()
            try:
                tun_min, tun_max = entry.split(':')
                self.vxlan_id_ranges.append((int(tun_min), int(tun_max)))
            except ValueError as ex:
                LOG.error("Invalid vxlan ID range: \'%s\' - %s", entry, ex)
                sys.exit(1)
        LOG.info("Tunnel ID ranges: %s", self.vxlan_id_ranges)

    # TODO(rkukura) Use core mechanism for attribute authorization
    # when available.

    # TBD End

    def _check_provider_view_auth(self, context, network):
        return policy.check(context,
            "extension:provider_network:view",
            network)

    def _enforce_provider_set_auth(self, context, network):
        return policy.enforce(context,
            "extension:provider_network:set",
            network)

    def _extend_network_dict_provider(self, context, network):
        """ Add extended network parameters """
#        if self._check_provider_view_auth(context, network):
        binding = n1kv_db_v2.get_network_binding(context.session,
            network['id'])
        network[provider.NETWORK_TYPE] = binding.network_type
        if binding.network_type == const.TYPE_VXLAN:
            network[provider.PHYSICAL_NETWORK] = None
            network[provider.SEGMENTATION_ID] = binding.segmentation_id
            network[n1kv_profile.MULTICAST_IP] = binding.multicast_ip
        elif binding.network_type == const.TYPE_VLAN:
            network[provider.PHYSICAL_NETWORK] = binding.physical_network
            network[provider.SEGMENTATION_ID] = binding.segmentation_id

    def _process_provider_create(self, context, attrs):
        network_type = attrs.get(provider.NETWORK_TYPE)
        physical_network = attrs.get(provider.PHYSICAL_NETWORK)
        segmentation_id = attrs.get(provider.SEGMENTATION_ID)

        network_type_set = attributes.is_attr_set(network_type)
        physical_network_set = attributes.is_attr_set(physical_network)
        segmentation_id_set = attributes.is_attr_set(segmentation_id)

        if not (network_type_set or physical_network_set or
                segmentation_id_set):
            return (None, None, None)

        # Authorize before exposing plugin details to client
        self._enforce_provider_set_auth(context, attrs)

        if not network_type_set:
            msg = _("provider:network_type required")
            raise q_exc.InvalidInput(error_message=msg)
        elif network_type == const.TYPE_VLAN:
            if not segmentation_id_set:
                msg = _("provider:segmentation_id required")
                raise q_exc.InvalidInput(error_message=msg)
            if segmentation_id < 1 or segmentation_id > 4094:
                msg = _("provider:segmentation_id out of range "
                        "(1 through 4094)")
                raise q_exc.InvalidInput(error_message=msg)
        elif network_type == const.TYPE_VXLAN:
            if physical_network_set:
                msg = _("provider:physical_network specified for VXLAN "
                        "network")
                raise q_exc.InvalidInput(error_message=msg)
            else:
                physical_network = None
            if not segmentation_id_set:
                msg = _("provider:segmentation_id required")
                raise q_exc.InvalidInput(error_message=msg)
            if segmentation_id < 5000:
                msg = _("provider:segmentation_id out of range "
                        "(5000+)")
                raise q_exc.InvalidInput(error_message=msg)
        else:
            msg = _("provider:network_type %s not supported" % network_type)
            raise q_exc.InvalidInput(error_message=msg)

        if network_type in [const.TYPE_VLAN]:
            if physical_network_set:
                if physical_network not in self.network_vlan_ranges:
                    msg = _("unknown provider:physical_network %s" %
                            physical_network)
                    raise q_exc.InvalidInput(error_message=msg)
            elif 'default' in self.network_vlan_ranges:
                physical_network = 'default'
            else:
                msg = _("provider:physical_network required")
                raise q_exc.InvalidInput(error_message=msg)

        return (network_type, physical_network, segmentation_id)

    def _check_provider_update(self, context, attrs):
        """ Handle Provider network updates """
        network_type = attrs.get(provider.NETWORK_TYPE)
        physical_network = attrs.get(provider.PHYSICAL_NETWORK)
        segmentation_id = attrs.get(provider.SEGMENTATION_ID)

        network_type_set = attributes.is_attr_set(network_type)
        physical_network_set = attributes.is_attr_set(physical_network)
        segmentation_id_set = attributes.is_attr_set(segmentation_id)

        if not (network_type_set or physical_network_set or
                segmentation_id_set):
            return

        # Authorize before exposing plugin details to client
        self._enforce_provider_set_auth(context, attrs)

        # TBD : Need to handle provider network updates
        msg = _("plugin does not support updating provider attributes")
        raise q_exc.InvalidInput(error_message=msg)

    def _extend_network_dict_profile(self, context, network):
        """ Add the extended parameter network profile to the network """
        binding = n1kv_db_v2.get_network_binding(context.session,
                                                 network['id'])
        network[n1kv_profile.PROFILE_ID] = binding.profile_id

    def _extend_port_dict_profile(self, context, port):
        """ Add the extended parameter port profile to the port """
        #if self._check_provider_view_auth(context, network):
        binding = n1kv_db_v2.get_port_binding(context.session,
                port['id'])
        port[n1kv_profile.PROFILE_ID] = binding.profile_id

    def _process_network_profile(self, context, attrs):
        """ Validate network profile exists """
        profile_id = attrs.get(n1kv_profile.PROFILE_ID)
        profile_id_set = attributes.is_attr_set(profile_id)
        if not profile_id_set:
            dummy_network_profile = self._create_dummy_network_profile()
            profile_id = dummy_network_profile['id']
        if not self.network_profile_exists(context, profile_id):
            raise cisco_exceptions.NetworkProfileIdNotFound(profile_id)
        return (profile_id)

    def _create_dummy_network_profile(self):
        """
        Create a fake network profile object.
        Use vlan range 3968-4047 which is allocated for internal use.
        :return: network profile object
        """
        profile = n1kv_db_v2.get_network_profile_by_name('dummy_profile')
        if profile:
            return profile
        else:
            profile = {'name': 'dummy_profile',
                       'segment_type': 'vlan',
                       'segment_range': '3968-4047'}
            return n1kv_db_v2.create_network_profile(profile)

    def _process_policy_profile(self, context, attrs):
        """ Validates whether policy profile exists """
        profile_id = attrs.get(n1kv_profile.PROFILE_ID)
        profile_id_set = attributes.is_attr_set(profile_id)
        if not profile_id_set:
            msg = _("n1kv:profile_id does not exist")
            raise q_exc.InvalidInput(error_message=msg)
        if not self.policy_profile_exists(context, profile_id):
            msg = _("n1kv:profile_id does not exist")
            raise q_exc.InvalidInput(error_message=msg)

        return (profile_id)

    #TBD: remove added for compilation
    def _send_register_request(self):
        LOG.debug('_send_register_request')

    def _send_create_fabric_network_request(self, profile):
        """
        Send Create fabric network request to VSM.
        """
        LOG.debug('_send_create_fabric_network')
        n1kvclient = n1kv_client.Client()
        n1kvclient.create_fabric_network(profile)

    def _send_create_network_profile_request(self, context, profile):
        """
        Send Create network profile request to VSM.
        :param context:
        :param profile:
        :return:
        """
        LOG.debug('_send_create_network_profile_request: %s', profile['id'])
        n1kvclient = n1kv_client.Client()
        n1kvclient.create_network_segment_pool(profile)

    def _send_delete_network_profile_request(self, profile):
        """
        Send Delete network profile request to VSM.
        :param profile:
        :return:
        """
        LOG.debug('_send_delete_network_profile_request: %s', profile['name'])
        n1kvclient = n1kv_client.Client()
        n1kvclient.delete_network_segment_pool(profile['name'])

    def _send_create_network_request(self, context, network):
        """
        Send Create network request to VSM.
        :param context:
        :param network:
        :return:
        """
        LOG.debug('_send_create_network_request: %s', network['id'])
        profile = self.get_network_profile(context,
                    network[n1kv_profile.PROFILE_ID])
        n1kvclient = n1kv_client.Client()
        if network[provider.NETWORK_TYPE] == const.TYPE_VXLAN:
            n1kvclient.create_bridge_domain(network)
        n1kvclient.create_network_segment(network, profile)

    def _send_update_network_request(self, network):
        """ Send Update network request to VSM """
        LOG.debug('_send_update_network_request: %s', network['id'])
        profile = n1kv_db_v2.get_network_profile(network[n1kv_profile.PROFILE_ID])
        body = {'name': network['name'],
                'id': network['id'],
                'networkDefinition': profile['name'],
                'vlan': network[provider.SEGMENTATION_ID]}
        n1kvclient = n1kv_client.Client()
        n1kvclient.update_network_segment(network['name'], body)

    def _send_delete_network_request(self, network):
        """ Send Delete network request to VSM """
        LOG.debug('_send_delete_network_request: %s', network['id'])
        n1kvclient = n1kv_client.Client()
        if network[provider.NETWORK_TYPE] == const.TYPE_VXLAN:
            name = network['name'] + '_bd'
            n1kvclient.delete_bridge_domain(name)
        n1kvclient.delete_network_segment(network['name'])

    def _send_create_subnet_request(self, context, subnet):
        """ Send Create Subnet request to VSM """
        LOG.debug('_send_create_subnet_request: %s', subnet['id'])
        network = self.get_network(context, subnet['network_id'])
        n1kvclient = n1kv_client.Client()
        n1kvclient.create_ip_pool(subnet)
        body = {'ipPoolName': subnet['name']}
        n1kvclient.update_network_segment(network['name'], body=body)

    # TBD Begin : Need to implement this function
    def _send_update_subnet_request(self, subnet):
        """ Send Create Subnet request to VSM """
        LOG.debug('_send_update_subnet_request: %s', subnet['id'])
    # TBD End.

    def _send_delete_subnet_request(self, subnet):
        """ Send Delete Subnet request to VSM """
        LOG.debug('_send_delete_subnet_request: %s', id)
        n1kvclient = n1kv_client.Client()
        n1kvclient.delete_ip_pool(subnet['name'])

    def _send_create_port_request(self, context, port):
        """ Send Create Port request to VSM """
        LOG.debug('_send_create_port_request: %s', port)
        vm_network = n1kv_db_v2.get_vm_network(port[n1kv_profile.PROFILE_ID],
                                                port['network_id'])
        if vm_network:
            vm_network_name = vm_network['name']
            n1kvclient = n1kv_client.Client()
            n1kvclient.create_n1kv_port(port, vm_network_name)
            vm_network['port_count'] = self._update_port_count(vm_network['port_count'],
                                                               action='increment')
            n1kv_db_v2.update_vm_network(vm_network_name, vm_network['port_count'])
        else:
            policy_profile = n1kv_db_v2.get_policy_profile(\
                                port[n1kv_profile.PROFILE_ID])
            profile_name = policy_profile['name']
            network = self.get_network(context, port['network_id'])
            network_name = network['name']
            vm_network_name = str(profile_name) + '_' + str(network_name)
            port_count = 1
            n1kv_db_v2.add_vm_network(vm_network_name,
                                     port[n1kv_profile.PROFILE_ID],
                                     port['network_id'],
                                     port_count)
            n1kvclient = n1kv_client.Client()
            n1kvclient.create_vm_network(port, vm_network_name, policy_profile)
            n1kvclient.create_n1kv_port(port, vm_network_name)

    def _send_update_port_request(self, port, vm_network_name):
        """ Send Update Port request to VSM """
        LOG.debug('_send_update_port_request: %s', port['id'])
        body = {'portId': port['id'],
                'macAddress': port['mac_address']}
        n1kvclient = n1kv_client.Client()
        n1kvclient.update_n1kv_port(vm_network_name, body)

    def _update_port_count(self, port_count, action):
        """ Increments/Decrements port count by 1 based on action.
            action: increment or decrement
        """
        if action == 'increment':
            port_count = port_count + 1
        elif action == 'decrement':
            port_count = port_count - 1
        return port_count

    def _send_delete_port_request(self, context,id):
        """ Send Delete Port request to VSM """
        LOG.debug('_send_delete_port_request: %s', id)
        port = self.get_port(context, id)
        vm_network = n1kv_db_v2.get_vm_network(port[n1kv_profile.PROFILE_ID],
                                               port['network_id'])
        vm_network['port_count'] = self._update_port_count(vm_network['port_count'],
                                                           action='decrement')
        n1kv_db_v2.update_vm_network(vm_network['name'], vm_network['port_count'])
        n1kvclient = n1kv_client.Client()
        n1kvclient.delete_n1kv_port(vm_network['name'], id)
        if vm_network['port_count'] == 0:
            n1kv_db_v2.delete_vm_network(port[n1kv_profile.PROFILE_ID],
                                         port['network_id'])
            n1kvclient.delete_vm_network(vm_network['name'])

    def _get_segmentation_id(self, context, id):
        """ Send Delete Port request to VSM """
        session = context.session
        binding_seg_id = n1kv_db_v2.get_network_binding(session, id)
        return binding_seg_id.segmentation_id

    def create_network(self, context, network):
        """ Create network based on Network Profile """
        # self._poll_policies(network['network']['tenant_id'])
        (network_type, physical_network,
         segmentation_id) = self._process_provider_create(context,
            network['network'])

        profile_id = self._process_network_profile(context, network['network'])

        LOG.debug('create network: profile_id=%s', profile_id)
        session = context.session
        with session.begin(subtransactions=True):
            if not network_type:
                # tenant network
                (physical_network, network_type, segmentation_id,
                    multicast_ip) = n1kv_db_v2.alloc_network(session,
                                                             profile_id)
                LOG.debug('Physical_network %s, seg_type %s, seg_id %s,'
                          'multicast_ip %s', physical_network, network_type,
                          segmentation_id, multicast_ip)
                if not segmentation_id:
                    raise q_exc.TenantNetworksDisabled()
            else:
                # provider network
                if network_type == const.TYPE_VLAN:
                    n1kv_db_v2.reserve_specific_vlan(session, physical_network,
                        segmentation_id)
            net = super(N1kvQuantumPluginV2, self).create_network(context,
                network)
            n1kv_db_v2.add_network_binding(session, net['id'], network_type,
                physical_network, segmentation_id, multicast_ip, profile_id)

            self._extend_network_dict_provider(context, net)
            self._extend_network_dict_profile(context, net)

        #TODO: later move under port
        self._send_create_network_request(context, net)
            # note - exception will rollback entire transaction
        LOG.debug("Created network: %s", net['id'])
        return net

    def update_network(self, context, id, network):
        """ Update network Parameters """
        self._check_provider_update(context, network['network'])

        session = context.session
        with session.begin(subtransactions=True):
            net = super(N1kvQuantumPluginV2, self).update_network(context, id,
                network)
            self._extend_network_dict_provider(context, net)
            self._extend_network_dict_profile(context, net)
        self._send_update_network_request(net)
        LOG.debug("Updated network: %s", net['id'])
        return net

    def delete_network(self, context, id):
        """ Delete Network """
        session = context.session
        with session.begin(subtransactions=True):
            binding = n1kv_db_v2.get_network_binding(session, id)
            network = self.get_network(context, id)
            super(N1kvQuantumPluginV2, self).delete_network(context, id)
            if binding.network_type == const.TYPE_VXLAN:
                n1kv_db_v2.release_vxlan(session, binding.segmentation_id,
                    self.vxlan_id_ranges)
            elif binding.network_type == const.TYPE_VLAN:
                n1kv_db_v2.release_vlan(session, binding.physical_network,
                    binding.segmentation_id,
                    self.network_vlan_ranges)
                # the network_binding record is deleted via cascade from
                # the network record, so explicit removal is not necessary
        if self.agent_vsm:
            self._send_delete_network_request(network)
        LOG.debug("Deleted network: %s", id)

    def get_network(self, context, id, fields=None):
        """ Read Network """
        LOG.debug("Get network: %s", id)
        net = super(N1kvQuantumPluginV2, self).get_network(context, id, None)
        self._extend_network_dict_provider(context, net)
        self._extend_network_dict_profile(context, net)
        return self._fields(net, fields)

    def get_networks(self, context, filters=None, fields=None):
        """ Read All Networks """
        LOG.debug("Get networks")
        nets = super(N1kvQuantumPluginV2, self).get_networks(context, filters,
            None)
        for net in nets:
            self._extend_network_dict_provider(context, net)
            self._extend_network_dict_profile(context, net)

        return [self._fields(net, fields) for net in nets]

    def create_port(self, context, port):
        """
        Create Quantum port

        Create Port will be called twice when using this plugin
        Once directly, and another through Nova

        If it call directly it must have the port-profile ID set

        If called from Nova, then the metadata should be present
        to identify the pre created port

        """
        if n1kv_profile.PROFILE_ID in port['port']:
            # If it is a dhcp port, profile id is
            # populated with network profile id.
            if port['port']['device_id'].startswith('dhcp'):
                profile_id = self._process_network_profile(context,
                                                           port['port'])
            else:
                profile_id = self._process_policy_profile(context,
                                                          port['port'])
            LOG.debug('create port: profile_id=%s', profile_id)
            session = context.session
            with session.begin(subtransactions=True):
                pt = super(N1kvQuantumPluginV2, self).create_port(context,
                    port)
                n1kv_db_v2.add_port_binding(session, pt['id'], profile_id)
                self._extend_port_dict_profile(context, pt)

            self._send_create_port_request(context, pt)
            LOG.debug("Created port: %s", pt)
            return pt
        elif 'device_id' in port['port'].keys():
            if port['port']['device_id'].startswith('dhcp'):
                # Grab profile id from the network
                LOG.debug("create dhcp port")
                network_id = port['port']['network_id']
                network = self.get_network(context, network_id)
                port['port']['n1kv:profile_id'] = network['n1kv:profile_id']
                tenant_id = port['port']['tenant_id']
                instance_id = port['port']['device_id']
                device_owner = port['port']['device_owner']
                # Create this port
                cport = self.create_port(context, port)
                LOG.debug("DHCP PORT UUID: %s\n", port)
                pt = self.get_port(context, cport['id'])
                pt['device_owner'] = device_owner
                if 'fixed_ip' in port:
                    pt['fixed_ips'] = cport['fixed_ip']
                pt['device_id'] = instance_id
                port['port'] = pt
                pt = self.update_port(context, pt['id'], port)
                return pt
            else:
                tenant_id = port['port']['tenant_id']
                instance_id = port['port']['device_id']
                device_owner = port['port']['device_owner']

                port_id = self._get_instance_port_id(tenant_id, instance_id)
                LOG.debug("PORT UUID: %s\n", port_id)
                pt = self.get_port(context, port_id['port_id'])
                pt['device_owner'] = device_owner
                if 'fixed_ip' in port:
                    pt['fixed_ips'] = port['port']['fixed_ip']
                pt['device_id'] = instance_id
                port['port'] = pt
                pt = self.update_port(context, pt['id'], port)
                return pt

    def _get_instance_port_id(self, tenant_id, instance_id):
        """ Get the port IDs from the meta data """
        keystone = cred._creds_dictionary['keystone']
        url = keystone.keys()[0]
        kc = keystone_client.Client(username=keystone[url]['username'],
                                    password=keystone[url]['password'],
                                    tenant_id=tenant_id,
                                    auth_url=url)
        tenant = kc.tenants.get(tenant_id)
        tenant_name = tenant.name
        nc = nova_client.Client(keystone[url]['username'],
                                keystone[url]['password'],
                                tenant_name,
                                url,
                                no_cache=True)
        serv = nc.servers.get(instance_id)
        port_id = serv.__getattr__('metadata')

        return port_id

    def update_port(self, context, id, port):
        """ Update port parameters """
        if self.agent_vsm:
            original_port = super(N1kvQuantumPluginV2, self).get_port(context,
                id)
        port = super(N1kvQuantumPluginV2, self).update_port(context, id, port)
        self._extend_port_dict_profile(context, port)
        if self.agent_vsm:
            if original_port['admin_state_up'] != port['admin_state_up']:
                self._send_update_port_request(port)
        return port

    def delete_port(self, context, id):
        """ Delete port """
        self._send_delete_port_request(context, id)
        return super(N1kvQuantumPluginV2, self).delete_port(context, id)

    def get_port(self, context, id, fields=None):
        """ Read port """
        LOG.debug("Get port: %s", id)
        port = super(N1kvQuantumPluginV2, self).get_port(context, id, fields)
        self._extend_port_dict_profile(context, port)
        return self._fields(port, fields)

    def get_ports(self, context, filters=None, fields=None):
        """ Read all ports """
        LOG.debug("Get ports")
        ports = super(N1kvQuantumPluginV2, self).get_ports(context, filters,
            fields)
        for port in ports:
            self._extend_port_dict_profile(context, port)

        return [self._fields(port, fields) for port in ports]

    def create_subnet(self, context, subnet):
        """ Create Subnet for a given network """
        LOG.debug('Create subnet')
        sub = super(N1kvQuantumPluginV2, self).create_subnet(context, subnet)
        self._send_create_subnet_request(context, sub)
        LOG.debug("Created subnet: %s", sub['id'])
        return sub

    def update_subnet(self, context, id, subnet):
        """ Update Subnet """
        LOG.debug('Update subnet')
        sub = super(N1kvQuantumPluginV2, self).update_subnet(context, subnet)
        self._send_update_subnet_request(sub)
        LOG.debug("Updated subnet: %s", sub['id'])
        return sub

    def delete_subnet(self, context, id):
        """ Delete a Subnet """
        LOG.debug('Delete subnet: %s', id)
        subnet = self.get_subnet(context, id)
        self._send_delete_subnet_request(subnet)
        return super(N1kvQuantumPluginV2, self).delete_subnet(context, id)

    def get_subnet(self, context, id, fields=None):
        """ Read a Subnet """
        LOG.debug("Get subnet: %s", id)
        subnet = super(N1kvQuantumPluginV2, self).get_subnet(context, id,
                                                            fields)
        return self._fields(subnet, fields)

    def get_subnets(self, context, filters=None, fields=None):
        """ Read all the Subnets """
        LOG.debug("Get subnets")
        subnets = super(N1kvQuantumPluginV2, self).get_subnets(context,
                                                               filters,
                                                               fields)
        return [self._fields(subnet, fields) for subnet in subnets]

    def create_network_profile(self, context, network_profile):
        self._replace_fake_tenant_id_with_real(context)
        _network_profile = super(N1kvQuantumPluginV2, self).create_network_profile(context, network_profile)
        #self._send_create_fabric_network_request(_network_profile)
        self._send_create_network_profile_request(context, _network_profile)
        return _network_profile

    def delete_network_profile(self, context, id):
        _network_profile = super(N1kvQuantumPluginV2, self).delete_network_profile(context, id)
        self._send_delete_network_profile_request(_network_profile)<|MERGE_RESOLUTION|>--- conflicted
+++ resolved
@@ -205,13 +205,9 @@
     # bulk operations. Name mangling is used in order to ensure it
     # is qualified by class
     __native_bulk_support = True
-<<<<<<< HEAD
-    supported_extension_aliases = ["provider", "n1kv_profile", "network_profile", "policy_profile", "router"]
-=======
-    supported_extension_aliases = ["provider", "profile",
+    supported_extension_aliases = ["provider",
                                    "n1kv_profile", "network_profile",
                                    "policy_profile", "router"]
->>>>>>> 1506c5df
 
     def __init__(self, configfile=None):
         """
