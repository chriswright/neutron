--- conflicted
+++ resolved
@@ -23,14 +23,7 @@
 import quantum.db.api as db
 import re
 
-<<<<<<< HEAD
-from sqlalchemy.orm import exc
-from sqlalchemy.sql import and_
-
-from quantum.api.v2.attributes import _validate_ip_address  # noqa
-=======
 from quantum.api.v2.attributes import _validate_ip_address
->>>>>>> 9cfabb2a
 from quantum.common import exceptions as q_exc
 from quantum.db import models_v2
 from quantum.openstack.common import log as logging
