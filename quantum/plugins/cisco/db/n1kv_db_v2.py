--- conflicted
+++ resolved
@@ -1380,19 +1380,11 @@
         if segment_type == n1kv_models_v2.SEGMENT_TYPE_VLAN:
             profiles = _get_network_profiles(
                 physical_network=net_p['physical_network'])
-<<<<<<< HEAD
-	    if ((1 > seg_min or seg_max > 4093) or
-                seg_min in range( 3968, 4048) or 
-                seg_max in range (3968, 4048) or
-                (seg_min in range (1,3968) and 
-                seg_max in range (3968,4094))):                                
-=======
             if ((1 > seg_min or seg_max > 4093) or
                 seg_min in range( 3968, 4048) or
                 seg_max in range (3968, 4048) or
                 (seg_min in range (1,3968) and
                 seg_max in range (3968,4094))):
->>>>>>> 3cc09c62
                 msg = _("Segment range is invalid, select from 1-3967, 4048-4093")
                 LOG.exception(msg)
                 raise q_exc.InvalidInput(error_message=msg)
@@ -1400,17 +1392,10 @@
                 n1kv_models_v2.SEGMENT_TYPE_MULTI_SEGMENT, \
                 n1kv_models_v2.SEGMENT_TYPE_TRUNK]:
             profiles = _get_network_profiles()
-<<<<<<< HEAD
-	    if ((seg_min < 4096) or  (seg_max > 16000000)):
-                msg = _("segment range is invalid. Valid range is : 4096-16000000")
-                LOG.exception(msg)
-                raise q_exc.InvalidInput(error_message=msg) 
-=======
             if ((seg_min < 4096) or  (seg_max > 16000000)):
                 msg = _("segment range is invalid. Valid range is : 4096-16000000")
                 LOG.exception(msg)
                 raise q_exc.InvalidInput(error_message=msg)
->>>>>>> 3cc09c62
         if profiles:
             for prfl in profiles:
                 if id and prfl.id == id:
