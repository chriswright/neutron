# Copyright (c) 2012 OpenStack, LLC.
#
# Licensed under the Apache License, Version 2.0 (the "License");
# you may not use this file except in compliance with the License.
# You may obtain a copy of the License at
#
#    http://www.apache.org/licenses/LICENSE-2.0
#
# Unless required by applicable law or agreed to in writing, software
# distributed under the License is distributed on an "AS IS" BASIS,
# WITHOUT WARRANTIES OR CONDITIONS OF ANY KIND, either express or
# implied.
# See the License for the specific language governing permissions and
# limitations under the License.

import unittest
import httplib

from mock import patch

from quantum.plugins.cisco.db import n1kv_models_v2
from quantum.plugins.cisco.db import n1kv_db_v2
from quantum.plugins.cisco.db import n1kv_profile_db
from quantum.tests.unit import test_db_plugin as test_plugin

from quantum.plugins.cisco.n1kv import n1kv_client
from quantum.plugins.cisco.db import network_db_v2 as cdb

from quantum import context
import quantum.db.api as db


class FakeResponse(object):
    """
    This object is returned by mocked httplib instead of a normal response.

    Initialize it with the status code, content type and buffer contents 
    you wish to return.

    """
    def __init__(self, status, response_text, content_type):
        self.buffer = response_text
        self.status = status
        self.status_int = status
        self.content_type = content_type

    def read(self, *args, **kwargs):
        return self.buffer

<<<<<<< HEAD
    def getheader(self, *args, **kwargs):
        return self.content_type
        
=======

class FakeHTTPConnection(object):
    """
    This object is used instead of a normal HTTP connection.

    Returns the fake-response.

    """
    # After mocking the FakeHTTPConnection class in place of the real
    # one, you can set these class attributes to the value you need.
    DEFAULT_RESP_BODY = ""
    DEFAULT_RESP_CODE = httplib.OK

    def __init__(self, *args, **kwargs):
        # Not doing anything, but need to be able to accept parameters,
        # since standard Connection object does.
        pass

    def __getattr__(self, name):
        # Return a dummy function that can take any kind of parameters, so
        # that we can deal with whatever function call may be thrown at us.
        # We are only interested in providing real implementation of a few
        # specific functions, so the rest should just be handled quietly
        # by the dummy function.
        return self.__dummy

    def __dummy(self, *args, **kwargs):
        # Stand-in for any function call that we don't explicitly define.
        return None

    def request(self, *args, **kwargs):
        # Don't need to do much for now, could be more in the future.
        print "@@@@ request: ", args, kwargs

    def getresponse(self, *args, **kwargs):
        # Return an acceptable response as we may have received it from
        # the VSM.
        print "@@@@ getresponse: ", args, kwargs
        return FakeResponse(FakeHTTPConnection.DEFAULT_RESP_CODE,
                            FakeHTTPConnection.DEFAULT_RESP_BODY)

# Override the ordinary HTTP connection object with our fake.
n1kv_client.httplib.HTTPConnection = FakeHTTPConnection


def _fake_get_vsm_hosts(self, tenant_id):
    """
    Replacement for a function in the N1KV client: Return VSM IP addresses.

    This normally requires more complicated interactions with the VSM,
    so we just shortcut all of this by returning a dummy result.

    """
    return ["127.0.0.1"]

# Override an internal function in the N1KV client.
n1kv_client.Client._get_vsm_hosts = _fake_get_vsm_hosts


def _fake_get_credential_name(tenant_id, cred_name):
    """
    Replacement for a function in the Db module: Return user credentials.

    """
    return {"user_name": "admin", "password": "admin_password"}

# Override an internal function in the DB module.
cdb.get_credential_name = _fake_get_credential_name


>>>>>>> 3632c83f
class N1kvPluginTestCase(test_plugin.QuantumDbPluginV2TestCase):

    _plugin_name = ('quantum.plugins.cisco.n1kv.'
                    'n1kv_quantum_plugin.N1kvQuantumPluginV2')

    _default_tenant = "some_tenant"

    DEFAULT_RESP_BODY = ""
    DEFAULT_RESP_CODE = httplib.OK
    DEFAULT_CONTENT_TYPE = ""

    def _make_test_policy_profile(self, id):
        """
        Creates a policy profile record for testing purpose.

        """
        profile = {'id': id,
                   'name': 'TestGrizzlyPP'}
        profile_obj = n1kv_db_v2.create_policy_profile(profile)
        return profile_obj

    def _make_test_profile(self, tenant_id):
        """
        Create a profile record for testing purposes.

        """
        alloc_obj = n1kv_models_v2.N1kvVlanAllocation("foo", 123)
        alloc_obj.allocated = False
        #profile_obj = n1kv_profile_db.N1kvProfile_db()
        #profile_obj.tenant_id = tenant_id
        segment_range = "100-900"
        segment_type = 'vlan'
        tunnel_id = 200
        profile_obj = n1kv_models_v2.NetworkProfile("test_np",
                                                    segment_type,
                                                    segment_range)
        session = db.get_session()
        session.add(profile_obj)
        session.flush()
        return profile_obj

    def setUp(self):
        """
        First step is to define an acceptable response from the VSM to
        our requests. This needs to be done BEFORE the setUp() function
        of the super-class is called.

        This default here works for many cases. If you need something
        extra, please define your own setUp() function in your test class,
        and set your DEFAULT_RESPONSE value also BEFORE calling the
        setUp() of the super-function (this one here). If you have set
        a value already, it will not be overwritten by this code.

        """
        if not self.DEFAULT_RESP_BODY:
            self.DEFAULT_RESP_BODY = \
            """<?xml version="1.0" encoding="UTF-8"?>
            <set name="virtual_port_profile_set">
              <instance name="41548d21-7f89-4da0-9131-3d4fd4e8BBBB"
                        url="/api/hyper-v/virtual-port-profile">
                <properties>
                  <state>enabled</state>
                  <type>vethernet</type>
                  <name>AbhishekPP</name>
                  <id>41548d21-7f89-4da0-9131-3d4fd4e8BBBB</id>
                  <maxPorts>512</maxPorts>
                  <switchId>482a2af9-70d6-2f64-89dd-141238ece08f</switchId>
                </properties>
              </instance>
              <instance name="41548d21-7f89-4da0-9131-3d4fd4e8AAAA"
                        url="/api/hyper-v/virtual-port-profile">
                <properties>
                  <state>enabled</state>
                  <type>vethernet</type>
                  <name>grizzlyPP</name>
                  <id>41548d21-7f89-4da0-9131-3d4fd4e8AAAA</id>
                  <maxPorts>512</maxPorts>
                  <switchId>482a2af9-70d6-2f64-89dd-141238ece08f</switchId>
                </properties>
              </instance>
            </set>
            """

        # Creating a mock HTTP connection object for httplib. The N1KV client
        # interacts with the VSM via HTTP. Since we don't have a VSM running
        # in the unit tests, we need to 'fake' it by patching the HTTP library
        # itself. We install a patch for a fake HTTP connection class.
        # Using __name__ to avoid having to enter the full module path.
        http_patcher = patch(n1kv_client.httplib.__name__ + ".HTTPConnection")
        FakeHttpConnection = http_patcher.start()
        self.addCleanup(http_patcher.stop)
        # Now define the return values for a few functions that may be called
        # on any instance of the fake HTTP connection class.
        instance = FakeHttpConnection.return_value
        instance.getresponse.return_value = \
                                           FakeResponse(self.DEFAULT_RESP_CODE,
                                                        self.DEFAULT_RESP_BODY,
                                                        'application/xml')
        instance.request.return_value = None

        # Patch some internal functions in a few other parts of the system.
        # These help us move along, without having to mock up even more systems
        # in the background.
        get_vsm_hosts_patcher = patch(n1kv_client.__name__ + \
                                      ".Client._get_vsm_hosts")
        fake_get_vsm_hosts = get_vsm_hosts_patcher.start()
        self.addCleanup(get_vsm_hosts_patcher.stop)
        fake_get_vsm_hosts.return_value = [ "127.0.0.1" ]

        get_cred_name_patcher = patch(cdb.__name__ + ".get_credential_name")
        fake_get_cred_name = get_cred_name_patcher.start()
        self.addCleanup(get_cred_name_patcher.stop)
        fake_get_cred_name.return_value = \
                       { "user_name" : "admin", "password" : "admin_password" }

        super(N1kvPluginTestCase, self).setUp(self._plugin_name)
        # Create some of the database entries that we require.
        self.tenant_id = self._default_tenant
        profile_obj = self._make_test_profile(self.tenant_id)
        policy_profile_obj = self._make_test_policy_profile('41548d21-7f89-4da0-9131-3d4fd4e8BBB8')
        # Additional args for create_network(), create_port(), etc.
        self.more_args = {
<<<<<<< HEAD
            "network" : { "n1kv:profile_id" : profile_obj.id },
            "port" : { "n1kv:profile_id" : policy_profile_obj.id }
=======
            "network": {"n1kv:profile_id": profile_obj.id},
            "port": {"n1kv:profile_id": profile_obj.id}
>>>>>>> 3632c83f
        }

    def test_plugin(self):
        self._make_network('json',
                           'some_net',
                           True,
                           tenant_id=self.tenant_id,
                           set_context=True)

        req = self.new_list_request('networks', params="fields=tenant_id")
        req.environ['quantum.context'] = context.Context('', self.tenant_id)
        res = req.get_response(self.api)
        self.assertEqual(res.status_int, 200)
        body = self.deserialize('json', res)
        self.assertIn('tenant_id', body['networks'][0])


class TestN1kvBasicGet(test_plugin.TestBasicGet,
                       N1kvPluginTestCase):
    def setUp(self):
        """
        Any non-default responses from the VSM required? Set them
        here:
        FakeHTTPConnection.DEFAULT_RESP_BODY = "...."
        FakeHTTPConnection.DEFAULT_RESP_CODE = <num>

        """
        super(TestN1kvBasicGet, self).setUp()


class TestN1kvHTTPResponse(test_plugin.TestV2HTTPResponse,
                           N1kvPluginTestCase):
    def setUp(self):
        """
        Any non-default responses from the VSM required? Set them
        here:
        FakeHTTPConnection.DEFAULT_RESP_BODY = "...."
        FakeHTTPConnection.DEFAULT_RESP_CODE = <num>

        """
        super(TestN1kvHTTPResponse, self).setUp()


class TestN1kvPorts(test_plugin.TestPortsV2,
                    N1kvPluginTestCase):
    def setUp(self):
        """
        Any non-default responses from the VSM required? Set them
        here:
        FakeHTTPConnection.DEFAULT_RESP_BODY = "...."
        FakeHTTPConnection.DEFAULT_RESP_CODE = <num>

        """
        super(TestN1kvPorts, self).setUp()

    def _make_other_tenant_profile(self, tenant_id):
        """
        Underlying test uses other tenant Id for tests: Make profile for it.

        """
        profile_obj = self._make_test_profile(tenant_id)
        policy_profile_obj = self._make_test_policy_profile('41548d21-7f89-4da0-9131-3d4fd4e8BBB9')    
        self.more_args = {
<<<<<<< HEAD
            "network" : { "n1kv:profile_id" : profile_obj.id },
            "port" : { "n1kv:profile_id" : policy_profile_obj.id }
=======
            "network": {"n1kv:profile_id": profile_obj.id},
            "port": {"n1kv:profile_id": profile_obj.id}
>>>>>>> 3632c83f
        }

    def test_create_port_public_network(self):
        # The underlying test function needs a profile for a different tenant.
        self._make_other_tenant_profile("another_tenant")
        super(TestN1kvPorts, self).test_create_port_public_network()

    def test_create_port_public_network_with_ip(self):
        # The underlying test function needs a profile for a different tenant.
        self._make_other_tenant_profile("another_tenant")
        super(TestN1kvPorts, self).test_create_port_public_network_with_ip()

    def test_create_ports_bulk_emulated(self):
        # The underlying test function needs a profile for a different tenant.
        self._make_other_tenant_profile("test-tenant")
        super(TestN1kvPorts,
              self).test_create_ports_bulk_emulated()

    def test_create_ports_bulk_emulated_plugin_failure(self):
        # The underlying test function needs a profile for a different tenant.
        self._make_other_tenant_profile("test-tenant")
        super(TestN1kvPorts,
              self).test_create_ports_bulk_emulated_plugin_failure()

    def test_delete_port_public_network(self):
        self._make_other_tenant_profile("another_tenant")
        super(TestN1kvPorts, self).test_delete_port_public_network()


class TestN1kvNetworks(test_plugin.TestNetworksV2,
                       N1kvPluginTestCase):

    _default_tenant = "somebody_else"  # Tenant-id determined by underlying
                                       # DB-plugin test cases. Need to use this
                                       # one for profile creation

    def setUp(self):
        """
        Any non-default responses from the VSM required? Set them
        here:
        FakeHTTPConnection.DEFAULT_RESP_BODY = "...."
        FakeHTTPConnection.DEFAULT_RESP_CODE = <num>

        """
        super(TestN1kvNetworks, self).setUp()

    def test_update_network_set_not_shared_single_tenant(self):
        # The underlying test function needs a profile for a different tenant.
        profile_obj = self._make_test_profile("test-tenant")
        policy_profile_obj = self._make_test_policy_profile('41548d21-7f89-4da0-9131-3d4fd4e8BBB9')
        self.more_args = {
<<<<<<< HEAD
            "network" : { "n1kv:profile_id" : profile_obj.id },
            "port" : { "n1kv:profile_id" : policy_profile_obj.id }
=======
            "network": {"n1kv:profile_id": profile_obj.id},
            "port": {"n1kv:profile_id": profile_obj.id}
>>>>>>> 3632c83f
        }
        super(TestN1kvNetworks,
              self).test_update_network_set_not_shared_single_tenant()

    def test_update_network_set_not_shared_multi_tenants_returns_409(self):
        """
        This is mostly a copy of the code from the basic test case. We
        had to create a profile with a special tenant ID somewhere in the
        middle. To do this, we copied the code for now and inserted our
        profile creation in there. Can't create the profile ahead of time,
        since we are passing special values to the _create_port() function
        via object attributes. Need to clean this up a bit to avoid this
        sort of duplication.  FIXIT!   @@@@

        """
        with self.network(shared=True) as network:
            res1 = self._create_port('json',
                                     network['network']['id'],
                                     201,
                                     tenant_id='somebody_else',
                                     set_context=True)
            profile_obj = self._make_test_profile("test-tenant")
            policy_profile_obj = self._make_test_policy_profile('41548d21-7f89-4da0-9131-3d4fd4e8BB99')
            self.more_args = {
<<<<<<< HEAD
                "network" : { "n1kv:profile_id" : profile_obj.id },
                "port" : { "n1kv:profile_id" : policy_profile_obj.id }
=======
                "network": {"n1kv:profile_id": profile_obj.id},
                "port": {"n1kv:profile_id": profile_obj.id}
>>>>>>> 3632c83f
            }
            res2 = self._create_port('json',
                                     network['network']['id'],
                                     201,
                                     tenant_id=network['network']['tenant_id'],
                                     set_context=True)
            data = {'network': {'shared': False}}
            req = self.new_update_request('networks',
                                          data,
                                          network['network']['id'])
            self.assertEqual(req.get_response(self.api).status_int, 409)
            port1 = self.deserialize('json', res1)
            port2 = self.deserialize('json', res2)
            self._delete('ports', port1['port']['id'])
            self._delete('ports', port2['port']['id'])


class TestN1kvNonDbTest(unittest.TestCase):
    """
    This test class here can be used to test the plugin directly,
    without going through the DB plugin test cases.

    None of the set-up done in N1kvPluginTestCase applies here.

    """
    def setUp(self):
        pass

    def test_foo(self):
        self.assertTrue(1 == 1)

    def test_db(self):
        n1kv_db_v2.initialize()<|MERGE_RESOLUTION|>--- conflicted
+++ resolved
@@ -47,82 +47,9 @@
     def read(self, *args, **kwargs):
         return self.buffer
 
-<<<<<<< HEAD
     def getheader(self, *args, **kwargs):
         return self.content_type
         
-=======
-
-class FakeHTTPConnection(object):
-    """
-    This object is used instead of a normal HTTP connection.
-
-    Returns the fake-response.
-
-    """
-    # After mocking the FakeHTTPConnection class in place of the real
-    # one, you can set these class attributes to the value you need.
-    DEFAULT_RESP_BODY = ""
-    DEFAULT_RESP_CODE = httplib.OK
-
-    def __init__(self, *args, **kwargs):
-        # Not doing anything, but need to be able to accept parameters,
-        # since standard Connection object does.
-        pass
-
-    def __getattr__(self, name):
-        # Return a dummy function that can take any kind of parameters, so
-        # that we can deal with whatever function call may be thrown at us.
-        # We are only interested in providing real implementation of a few
-        # specific functions, so the rest should just be handled quietly
-        # by the dummy function.
-        return self.__dummy
-
-    def __dummy(self, *args, **kwargs):
-        # Stand-in for any function call that we don't explicitly define.
-        return None
-
-    def request(self, *args, **kwargs):
-        # Don't need to do much for now, could be more in the future.
-        print "@@@@ request: ", args, kwargs
-
-    def getresponse(self, *args, **kwargs):
-        # Return an acceptable response as we may have received it from
-        # the VSM.
-        print "@@@@ getresponse: ", args, kwargs
-        return FakeResponse(FakeHTTPConnection.DEFAULT_RESP_CODE,
-                            FakeHTTPConnection.DEFAULT_RESP_BODY)
-
-# Override the ordinary HTTP connection object with our fake.
-n1kv_client.httplib.HTTPConnection = FakeHTTPConnection
-
-
-def _fake_get_vsm_hosts(self, tenant_id):
-    """
-    Replacement for a function in the N1KV client: Return VSM IP addresses.
-
-    This normally requires more complicated interactions with the VSM,
-    so we just shortcut all of this by returning a dummy result.
-
-    """
-    return ["127.0.0.1"]
-
-# Override an internal function in the N1KV client.
-n1kv_client.Client._get_vsm_hosts = _fake_get_vsm_hosts
-
-
-def _fake_get_credential_name(tenant_id, cred_name):
-    """
-    Replacement for a function in the Db module: Return user credentials.
-
-    """
-    return {"user_name": "admin", "password": "admin_password"}
-
-# Override an internal function in the DB module.
-cdb.get_credential_name = _fake_get_credential_name
-
-
->>>>>>> 3632c83f
 class N1kvPluginTestCase(test_plugin.QuantumDbPluginV2TestCase):
 
     _plugin_name = ('quantum.plugins.cisco.n1kv.'
@@ -245,13 +172,8 @@
         policy_profile_obj = self._make_test_policy_profile('41548d21-7f89-4da0-9131-3d4fd4e8BBB8')
         # Additional args for create_network(), create_port(), etc.
         self.more_args = {
-<<<<<<< HEAD
             "network" : { "n1kv:profile_id" : profile_obj.id },
             "port" : { "n1kv:profile_id" : policy_profile_obj.id }
-=======
-            "network": {"n1kv:profile_id": profile_obj.id},
-            "port": {"n1kv:profile_id": profile_obj.id}
->>>>>>> 3632c83f
         }
 
     def test_plugin(self):
@@ -315,13 +237,8 @@
         profile_obj = self._make_test_profile(tenant_id)
         policy_profile_obj = self._make_test_policy_profile('41548d21-7f89-4da0-9131-3d4fd4e8BBB9')    
         self.more_args = {
-<<<<<<< HEAD
             "network" : { "n1kv:profile_id" : profile_obj.id },
             "port" : { "n1kv:profile_id" : policy_profile_obj.id }
-=======
-            "network": {"n1kv:profile_id": profile_obj.id},
-            "port": {"n1kv:profile_id": profile_obj.id}
->>>>>>> 3632c83f
         }
 
     def test_create_port_public_network(self):
@@ -373,13 +290,8 @@
         profile_obj = self._make_test_profile("test-tenant")
         policy_profile_obj = self._make_test_policy_profile('41548d21-7f89-4da0-9131-3d4fd4e8BBB9')
         self.more_args = {
-<<<<<<< HEAD
             "network" : { "n1kv:profile_id" : profile_obj.id },
             "port" : { "n1kv:profile_id" : policy_profile_obj.id }
-=======
-            "network": {"n1kv:profile_id": profile_obj.id},
-            "port": {"n1kv:profile_id": profile_obj.id}
->>>>>>> 3632c83f
         }
         super(TestN1kvNetworks,
               self).test_update_network_set_not_shared_single_tenant()
@@ -404,13 +316,8 @@
             profile_obj = self._make_test_profile("test-tenant")
             policy_profile_obj = self._make_test_policy_profile('41548d21-7f89-4da0-9131-3d4fd4e8BB99')
             self.more_args = {
-<<<<<<< HEAD
                 "network" : { "n1kv:profile_id" : profile_obj.id },
                 "port" : { "n1kv:profile_id" : policy_profile_obj.id }
-=======
-                "network": {"n1kv:profile_id": profile_obj.id},
-                "port": {"n1kv:profile_id": profile_obj.id}
->>>>>>> 3632c83f
             }
             res2 = self._create_port('json',
                                      network['network']['id'],
