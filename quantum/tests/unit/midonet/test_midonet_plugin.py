--- conflicted
+++ resolved
@@ -59,116 +59,7 @@
 
 class TestMidonetNetworksV2(test_plugin.TestNetworksV2,
                             MidonetPluginV2TestCase):
-<<<<<<< HEAD
-
-    def test_create_network(self):
-        self._setup_bridge_mock()
-        super(TestMidonetNetworksV2, self).test_create_network()
-
-    def test_create_public_network(self):
-        self._setup_bridge_mock()
-        super(TestMidonetNetworksV2, self).test_create_public_network()
-
-    def test_create_public_network_no_admin_tenant(self):
-        self._setup_bridge_mock()
-        super(TestMidonetNetworksV2,
-              self).test_create_public_network_no_admin_tenant()
-
-    def test_update_network(self):
-        self._setup_bridge_mock()
-        super(TestMidonetNetworksV2, self).test_update_network()
-
-    def test_list_networks(self):
-        self._setup_bridge_mock()
-        with self.network(name='net1') as net1:
-            req = self.new_list_request('networks')
-            res = self.deserialize('json', req.get_response(self.api))
-            self.assertEqual(res['networks'][0]['name'],
-                             net1['network']['name'])
-
-    def test_show_network(self):
-        self._setup_bridge_mock()
-        super(TestMidonetNetworksV2, self).test_show_network()
-
-    def test_update_shared_network_noadmin_returns_403(self):
-        self._setup_bridge_mock()
-        super(TestMidonetNetworksV2,
-              self).test_update_shared_network_noadmin_returns_403()
-
-    def test_update_network_set_shared(self):
-        pass
-
-    def test_update_network_with_subnet_set_shared(self):
-        pass
-
-    def test_update_network_set_not_shared_single_tenant(self):
-        pass
-
-    def test_update_network_set_not_shared_other_tenant_returns_409(self):
-        pass
-
-    def test_update_network_set_not_shared_multi_tenants_returns_409(self):
-        pass
-
-    def test_update_network_set_not_shared_multi_tenants2_returns_409(self):
-        pass
-
-    def test_create_networks_bulk_native(self):
-        pass
-
-    def test_create_networks_bulk_native_quotas(self):
-        pass
-
-    def test_create_networks_bulk_tenants_and_quotas(self):
-        pass
-
-    def test_create_networks_bulk_tenants_and_quotas_fail(self):
-        pass
-
-    def test_create_networks_bulk_emulated(self):
-        pass
-
-    def test_create_networks_bulk_wrong_input(self):
-        pass
-
-    def test_create_networks_bulk_emulated_plugin_failure(self):
-        pass
-
-    def test_create_networks_bulk_native_plugin_failure(self):
-        pass
-
-    def test_list_networks_with_parameters(self):
-        pass
-
-    def test_list_networks_with_fields(self):
-        pass
-
-    def test_list_networks_with_parameters_invalid_values(self):
-        pass
-
-    def test_list_shared_networks_with_non_admin_user(self):
-        pass
-
-    def test_show_network_with_subnet(self):
-        pass
-
-    def test_invalid_admin_status(self):
-        pass
-
-    def test_list_networks_with_pagination_emulated(self):
-        pass
-
-    def test_list_networks_with_pagination_reverse_emulated(self):
-        pass
-
-    def test_list_networks_with_sort_emulated(self):
-        pass
-
-    def test_list_networks_without_pk_in_fields_pagination_emulated(self):
-        pass
-=======
     pass
->>>>>>> 996adb71
 
 
 class TestMidonetSubnetsV2(test_plugin.TestSubnetsV2,
